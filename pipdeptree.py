from __future__ import print_function
import sys
from itertools import chain, tee
from collections import defaultdict
import argparse
import json

import pip
import pkg_resources


__version__ = '0.5.0'


flatten = chain.from_iterable


def build_dist_index(pkgs):
    """Build an index pkgs by their key as a dict.

    :param list pkgs: list of pkg_resources.Distribution instances
    :returns: index of the pkgs by the pkg key
    :rtype: dict

    """
    return dict((p.key, DistPackage(p)) for p in pkgs)


def construct_tree(index):
    """Construct tree representation of the pkgs from the index.

    The keys of the dict representing the tree will be objects of type
    DistPackage and the values will be list of ReqPackage objects.

    :param dict index: dist index ie. index of pkgs by their keys
    :returns: tree of pkgs and their dependencies
    :rtype: dict

    """
    return dict((p, [ReqPackage(r, index.get(r.key))
                     for r in p.requires()])
                for p in index.values())


def reverse_tree(tree):
    """Reverse the dependency tree.

    ie. the keys of the resulting dict are objects of type
    ReqPackage and the values are lists of DistPackage objects.

    :param dict tree: the pkg dependency tree obtained by calling
                      `construct_tree` function
    :returns: reversed tree
    :rtype: dict

    """
    rtree = {}
    visited = set()
    child_keys = set(c.key for c in flatten(tree.values()))
    for k, vs in tree.items():
        for v in vs:
            if v not in rtree:
                rtree[v] = []
            rtree[v].append(k)
            visited.add(v.key)
        if k.key not in child_keys:
            rtree[k.as_requirement()] = []
    return rtree


class Package(object):
    """Abstract class for wrappers around objects that pip returns.

    This class needs to be subclassed with implementations for
    `render_as_root` and `render_as_branch` methods.

    """

    def __init__(self, obj):
        self._obj = obj
        self.project_name = obj.project_name
        self.key = obj.key
        # an instance of every subclass of Package will have a
        # DistPackage object associated with it. In case of
        # DistPackage class, it will be the object itself.
        self.dist = None

    def render_as_root(self, frozen):
        return NotImplementedError

    def render_as_branch(self, parent, frozen):
        return NotImplementedError

    def render(self, parent=None, frozen=False):
        if not parent:
            return self.render_as_root(frozen)
        else:
            return self.render_as_branch(parent, frozen)

    def frozen_repr(self):
        if self.dist:
            fr = pip.FrozenRequirement.from_dist(self.dist._obj, [])
            return str(fr).strip()
        else:
            return self.project_name

    def __getattr__(self, key):
        return getattr(self._obj, key)

    def __repr__(self):
        return '<{0}("{1}")>'.format(self.__class__.__name__, self.key)


class DistPackage(Package):
    """Wrapper class for pkg_resources.Distribution instances"""

    def __init__(self, obj):
        super(DistPackage, self).__init__(obj)
        # this itself is the associated dist package obj
        self.dist = self
        self.version_spec = None

    def render_as_root(self, frozen):
        if not frozen:
            return '{0}=={1}'.format(self.project_name, self.version)
        else:
            return self.frozen_repr()

    def render_as_branch(self, parent, frozen):
        if not frozen:
            parent_ver_spec = parent.version_spec
            parent_str = parent.project_name
            if parent_ver_spec:
                parent_str += parent_ver_spec
            return (
                '{0}=={1} [requires: {2}]'
            ).format(self.project_name, self.version, parent_str)
        else:
            return self.render_as_root(frozen)

    def as_requirement(self):
        return ReqPackage(self._obj.as_requirement(), dist=self)

    def as_dict(self):
        return {'key': self.key,
                'package_name': self.project_name,
                'installed_version': self.version}


class ReqPackage(Package):
    """Wrapper class for Requirements instance"""

    def __init__(self, obj, dist=None):
        super(ReqPackage, self).__init__(obj)
        self.dist = dist

    @property
    def version_spec(self):
        specs = self._obj.specs
        return ','.join([''.join(sp) for sp in specs]) if specs else None

    @property
    def installed_version(self):
        # if the dist is None as in some cases, we don't know the
        # installed version
        return self.dist.version if self.dist else '?'

    def render_as_root(self, frozen):
        if not frozen:
            return '{0}=={1}'.format(self.project_name, self.installed_version)
        else:
            return self.frozen_repr()

    def render_as_branch(self, _parent, frozen):
        if not frozen:
            vers = []
            if self.version_spec:
                vers.append(('required', self.version_spec))
            if self.dist:
                vers.append(('installed', self.installed_version))
            if not vers:
                return self.key
            ver_str = ', '.join(['{0}: {1}'.format(k, v) for k, v in vers])
            return '{0} [{1}]'.format(self.project_name, ver_str)
        else:
            return self.render_as_root(frozen)

    def as_dict(self):
        return {'key': self.key,
                'package_name': self.project_name,
                'installed_version': self.installed_version,
                'required_version': self.version_spec}


def render_tree(tree, list_all=True, show_only=None, frozen=False):
    """Convert to tree to string representation

    :param dict tree: the package tree
    :param bool list_all: whether to list all the pgks at the root
                          level or only those that are the
                          sub-dependencies
    :param set show_only: set of select packages to be shown in the
                          output. This is optional arg, default: None.
    :param bool frozen: whether or not show the names of the pkgs in
                        the output that's favourable to pip --freeze
    :returns: string representation of the tree
    :rtype: str

    """
    branch_keys = set(r.key for r in flatten(tree.values()))
    nodes = tree.keys()
    use_bullets = not frozen

    key_tree = dict((k.key, v) for k, v in tree.items())

    def get_children(n):
        return key_tree[n.key]

    if show_only:
        nodes = [p for p in nodes
                 if p.key in show_only or p.project_name in show_only]
    elif not list_all:
        nodes = [p for p in nodes if p.key not in branch_keys]

    def aux(node, parent=None, indent=0, chain=None):
        if chain is None:
            chain = [node.project_name]
        node_str = node.render(parent, frozen)
        if parent:
            prefix = ' '*indent + ('-' if use_bullets else ' ') + ' '
            node_str = prefix + node_str
        result = [node_str]

        # the dist attr for some ReqPackage could be None
        # eg. testresources, setuptools which is a dependencies of
        # some pkg but doesn't get listed in the result of
        # pip.get_installed_distributions.
        if node.dist:
            children = [aux(c, node, indent=indent+2,
                            chain=chain+[c.project_name])
                        for c in get_children(node)
                        if c.project_name not in chain]
            result += list(flatten(children))
        return result

    lines = flatten([aux(p) for p in nodes])
    return '\n'.join(lines)


def jsonify_tree(tree, indent):
    """Converts the tree into json representation.

    The json repr will be a list of hashes, each hash having 2 fields:
      - package
      - dependencies: list of dependencies

    :param dict tree: dependency tree
    :param int indent: no. of spaces to indent json
    :returns: json representation of the tree
    :rtype: str

    """
    return json.dumps([{'package': k.as_dict(),
                        'dependencies': [v.as_dict() for v in vs]}
                       for k, vs in tree.items()],
                      indent=indent)


def conflicting_deps(tree):
    """Returns dependencies which are not present or conflict with the
    requirements of other packages.

    e.g. will warn if pkg1 requires pkg2==2.0 and pkg2==1.0 is installed

    :param tree: the requirements tree (dict)
    :returns: dict of DistPackage -> list of unsatisfied/unknown ReqPackage
    :rtype: dict

    """
    conflicting = defaultdict(list)
    req_parse = pkg_resources.Requirement.parse
    for p, rs in tree.items():
<<<<<<< HEAD
        for req in rs:
            if not req.dist:
                conflicting[p].append(req)
            else:
                req_version_str = '%s%s' % (req.project_name, (req.version_spec if req.version_spec else ''))
                if req.installed_version not in req_parse(req_version_str):
                    conflicting[p].append(req)
    return conflicting
=======
        for r in rs:
            deps[r.key].append((p, r))
    return [ps for r, ps in deps.items()
            if len(ps) > 1 and has_multi_versions(d for p, d in ps)]
>>>>>>> 02305c5b


def cyclic_deps(tree):
    """Generator that produces cyclic dependencies

    :param list pkgs: pkg_resources.Distribution instances
    :param dict pkg_index: mapping of pkgs with their respective keys
    :returns: generator that yields str representation of cyclic
              dependencies
    :rtype: generator

    """
    nodes = tree.keys()
    key_tree = dict((k.key, v) for k, v in tree.items())

    def get_children(n):
        return key_tree[n.key]

    def aux(node, chain):
        if node.dist:
            for c in get_children(node):
                if c.project_name in chain:
                    yield ' => '.join([str(p) for p in chain] + [str(c)])
                else:
                    for cycle in aux(c, chain=chain+[c.project_name]):
                        yield cycle

    for cycle in flatten([aux(n, chain=[]) for n in nodes]):
        yield cycle


def peek_into(iterator):
    """Peeks into an iterator to check if it's empty

    :param iterator: an iterator
    :returns: tuple of boolean representing whether the iterator is
              empty or not and the iterator itself.
    :rtype: tuple

    """
    a, b = tee(iterator)
    is_empty = False
    try:
        next(a)
    except StopIteration:
        is_empty = True
    return is_empty, b


def main():
    parser = argparse.ArgumentParser(description=(
        'Dependency tree of the installed python packages'
    ))
    parser.add_argument('-f', '--freeze', action='store_true',
                        help='Print names so as to write freeze files')
    parser.add_argument('-a', '--all', action='store_true',
                        help='list all deps at top level')
    parser.add_argument('-l', '--local-only',
                        action='store_true', help=(
                            'If in a virtualenv that has global access '
                            'donot show globally installed packages'
                        ))
    parser.add_argument('-w', '--nowarn', action='store_true',
                        help=(
                            'Inhibit warnings about possibly '
                            'confusing packages'
                        ))
    parser.add_argument('-r', '--reverse', action='store_true',
                        default=False, help=(
                            'Shows the dependency tree in the reverse fashion '
                            'ie. the sub-dependencies are listed with the '
                            'list of packages that need them under them.'
                        ))
    parser.add_argument('-p', '--packages',
                        help=(
                            'Comma separated list of select packages to show '
                            'in the output. If set, --all will be ignored.'
                        ))
    parser.add_argument('-j', '--json', action='store_true', default=False,
                        help=(
                            'Display dependency tree as json. This will yield '
                            '"raw" output that may be used by external tools. '
                            'This option overrides all other options.'
                        ))
    args = parser.parse_args()

    default_skip = ['setuptools', 'pip', 'python', 'distribute']
    skip = default_skip + ['pipdeptree']
    pkgs = pip.get_installed_distributions(local_only=args.local_only,
                                           skip=skip)

    dist_index = build_dist_index(pkgs)
    tree = construct_tree(dist_index)

    if args.json:
        print(jsonify_tree(tree, indent=4))
        return 0

    # show warnings about possibly conflicting deps if found and
    # warnings are enabled
    if not args.nowarn:
<<<<<<< HEAD
        conflicting = conflicting_deps(tree)
        if conflicting:
            print('Warning!!! Possibly conflicting dependencies found:', file=sys.stderr)
            for p, reqs in conflicting.items():
                pkg = p.render_as_root(False)
                print('* %s' % pkg, file=sys.stderr)
                for req in reqs:
                    if not req.dist:
                        req_str = ('{0} [required: {1}, '
                                   'installed: <unknown>]').format(req.project_name,
                                                                   req.version_spec)
                    else:
                        req_str = req.render_as_branch(p, False)
                    print(' - %s' % req_str, file=sys.stderr)
=======
        confusing = confusing_deps(tree)
        if confusing:
            print('Warning!!! Possible confusing dependencies found:',
                  file=sys.stderr)
            for xs in confusing:
                for i, (p, d) in enumerate(xs):
                    if d.key in skip:
                        continue
                    pkg = p.render_as_root(False)
                    req = d.render_as_branch(p, False)
                    tmpl = '  {0} -> {1}' if i > 0 else '* {0} -> {1}'
                    print(tmpl.format(pkg, req), file=sys.stderr)
>>>>>>> 02305c5b
            print('-'*72, file=sys.stderr)

        is_empty, cyclic = peek_into(cyclic_deps(tree))
        if not is_empty:
            print('Warning!!! Cyclic dependencies found:', file=sys.stderr)
            for xs in cyclic:
                print('- {0}'.format(xs), file=sys.stderr)
            print('-'*72, file=sys.stderr)

    show_only = set(args.packages.split(',')) if args.packages else None

    tree = render_tree(tree if not args.reverse else reverse_tree(tree),
                       list_all=args.all, show_only=show_only,
                       frozen=args.freeze)
    print(tree)
    return 0


if __name__ == '__main__':
    sys.exit(main())<|MERGE_RESOLUTION|>--- conflicted
+++ resolved
@@ -280,7 +280,6 @@
     conflicting = defaultdict(list)
     req_parse = pkg_resources.Requirement.parse
     for p, rs in tree.items():
-<<<<<<< HEAD
         for req in rs:
             if not req.dist:
                 conflicting[p].append(req)
@@ -289,12 +288,6 @@
                 if req.installed_version not in req_parse(req_version_str):
                     conflicting[p].append(req)
     return conflicting
-=======
-        for r in rs:
-            deps[r.key].append((p, r))
-    return [ps for r, ps in deps.items()
-            if len(ps) > 1 and has_multi_versions(d for p, d in ps)]
->>>>>>> 02305c5b
 
 
 def cyclic_deps(tree):
@@ -396,35 +389,22 @@
     # show warnings about possibly conflicting deps if found and
     # warnings are enabled
     if not args.nowarn:
-<<<<<<< HEAD
         conflicting = conflicting_deps(tree)
         if conflicting:
-            print('Warning!!! Possibly conflicting dependencies found:', file=sys.stderr)
+            print('Warning!!! Possibly conflicting dependencies found:',
+                  file=sys.stderr)
             for p, reqs in conflicting.items():
                 pkg = p.render_as_root(False)
                 print('* %s' % pkg, file=sys.stderr)
                 for req in reqs:
                     if not req.dist:
-                        req_str = ('{0} [required: {1}, '
-                                   'installed: <unknown>]').format(req.project_name,
-                                                                   req.version_spec)
+                        req_str = (
+                            '{0} [required: {1}, '
+                            'installed: <unknown>]'
+                        ).format(req.project_name, req.version_spec)
                     else:
                         req_str = req.render_as_branch(p, False)
                     print(' - %s' % req_str, file=sys.stderr)
-=======
-        confusing = confusing_deps(tree)
-        if confusing:
-            print('Warning!!! Possible confusing dependencies found:',
-                  file=sys.stderr)
-            for xs in confusing:
-                for i, (p, d) in enumerate(xs):
-                    if d.key in skip:
-                        continue
-                    pkg = p.render_as_root(False)
-                    req = d.render_as_branch(p, False)
-                    tmpl = '  {0} -> {1}' if i > 0 else '* {0} -> {1}'
-                    print(tmpl.format(pkg, req), file=sys.stderr)
->>>>>>> 02305c5b
             print('-'*72, file=sys.stderr)
 
         is_empty, cyclic = peek_into(cyclic_deps(tree))
